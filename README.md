--- conflicted
+++ resolved
@@ -1,6 +1,2 @@
-<<<<<<< HEAD
-# BilBOt Baggins
-=======
 # BilBot Baggins
->>>>>>> 856c6d7d
 Convert txt and PDF files to MP3 audio using AI voices.